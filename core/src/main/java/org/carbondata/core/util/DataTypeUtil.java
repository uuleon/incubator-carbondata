/*
 * Licensed to the Apache Software Foundation (ASF) under one
 * or more contributor license agreements.  See the NOTICE file
 * distributed with this work for additional information
 * regarding copyright ownership.  The ASF licenses this file
 * to you under the Apache License, Version 2.0 (the
 * "License"); you may not use this file except in compliance
 * with the License.  You may obtain a copy of the License at
 *
 *    http://www.apache.org/licenses/LICENSE-2.0
 *
 * Unless required by applicable law or agreed to in writing,
 * software distributed under the License is distributed on an
 * "AS IS" BASIS, WITHOUT WARRANTIES OR CONDITIONS OF ANY
 * KIND, either express or implied.  See the License for the
 * specific language governing permissions and limitations
 * under the License.
 */

package org.carbondata.core.util;

import java.math.BigDecimal;
import java.math.BigInteger;
import java.math.RoundingMode;

import org.carbondata.common.logging.LogService;
import org.carbondata.common.logging.LogServiceFactory;
import org.carbondata.core.carbon.metadata.datatype.DataType;
import org.carbondata.core.carbon.metadata.schema.table.column.CarbonDimension;
import org.carbondata.core.carbon.metadata.schema.table.column.CarbonMeasure;
import org.carbondata.core.constants.CarbonCommonConstants;
<<<<<<< HEAD

import org.apache.commons.lang.NumberUtils;
import org.apache.spark.unsafe.types.UTF8String;
=======
public final class DataTypeUtil {
>>>>>>> b82a960b

public final class DataTypeUtil {

  /**
   * LOGGER
   */
  private static final LogService LOGGER =
      LogServiceFactory.getLogService(DataTypeUtil.class.getName());

  /**
   * This method will convert a given value to its specific type
   *
   * @param msrValue
   * @param dataType
   * @param carbonMeasure
   * @return
   */
  public static Object getMeasureValueBasedOnDataType(String msrValue, DataType dataType,
      CarbonMeasure carbonMeasure) {
    switch (dataType) {
      case DECIMAL:
        BigDecimal bigDecimal =
            new BigDecimal(msrValue).setScale(carbonMeasure.getScale(), RoundingMode.HALF_UP);
        return normalizeDecimalValue(bigDecimal, carbonMeasure.getPrecision());
      case INT:
        return Double.valueOf(msrValue).longValue();
      case LONG:
        return Long.valueOf(msrValue);
      default:
        return Double.valueOf(msrValue);
    }
  }

  /**
   * This method will check the digits before dot with the max precision allowed
   *
   * @param bigDecimal
   * @param allowedPrecision precision configured by the user
   * @return
   */
  private static BigDecimal normalizeDecimalValue(BigDecimal bigDecimal, int allowedPrecision) {
    if (bigDecimal.precision() > allowedPrecision) {
      return null;
    }
    return bigDecimal;
  }

  /**
   * This method will return the type of measure based on its data type
   *
   * @param dataType
   * @return
   */
  public static char getAggType(DataType dataType) {
    switch (dataType) {
      case DECIMAL:
        return CarbonCommonConstants.BIG_DECIMAL_MEASURE;
      case INT:
      case LONG:
        return CarbonCommonConstants.BIG_INT_MEASURE;
      default:
        return CarbonCommonConstants.SUM_COUNT_VALUE_MEASURE;
    }
  }

  /**
   * This method will convert a big decimal value to bytes
   *
   * @param num
   * @return
   */
  public static byte[] bigDecimalToByte(BigDecimal num) {
    BigInteger sig = new BigInteger(num.unscaledValue().toString());
    int scale = num.scale();
    byte[] bscale = new byte[] { (byte) (scale) };
    byte[] buff = sig.toByteArray();
    byte[] completeArr = new byte[buff.length + bscale.length];
    System.arraycopy(bscale, 0, completeArr, 0, bscale.length);
    System.arraycopy(buff, 0, completeArr, bscale.length, buff.length);
    return completeArr;
  }

  /**
   * This method will convert a byte value back to big decimal value
   *
   * @param raw
   * @return
   */
  public static BigDecimal byteToBigDecimal(byte[] raw) {
    int scale = (raw[0] & 0xFF);
    byte[] unscale = new byte[raw.length - 1];
    System.arraycopy(raw, 1, unscale, 0, unscale.length);
    BigInteger sig = new BigInteger(unscale);
    return new BigDecimal(sig, scale);
  }

  /**
   * returns the SqlStatement.Type of corresponding string value
   *
   * @param dataTypeStr
   * @return return the SqlStatement.Type
   */
  public static DataType getDataType(String dataTypeStr) {
    DataType dataType = null;
    switch (dataTypeStr) {
      case "TIMESTAMP":
        dataType = DataType.TIMESTAMP;
        break;
      case "STRING":
        dataType = DataType.STRING;
        break;
      case "INT":
        dataType = DataType.INT;
        break;
      case "SHORT":
        dataType = DataType.SHORT;
        break;
      case "LONG":
        dataType = DataType.LONG;
        break;
      case "DOUBLE":
        dataType = DataType.DOUBLE;
        break;
      case "DECIMAL":
        dataType = DataType.DECIMAL;
        break;
      case "ARRAY":
        dataType = DataType.ARRAY;
        break;
      case "STRUCT":
        dataType = DataType.STRUCT;
        break;
      case "MAP":
      default:
        dataType = DataType.STRING;
    }
    return dataType;
  }

  /**
   * Below method will be used to basically to know whether the input data is valid string of
   * giving data type. If there is any non parseable string is present return false.
   */
  public static boolean isValidData(String data, DataType actualDataType) {
    if (null == data) {
      return false;
    }
    try {
      switch (actualDataType) {
        case SHORT:
        case INT:
        case LONG:
        case DOUBLE:
        case DECIMAL:
          return NumberUtils.isNumber(data);
        case TIMESTAMP:
          if (data.isEmpty()) {
            return false;
          }
          SimpleDateFormat parser = new SimpleDateFormat(CarbonProperties.getInstance()
              .getProperty(CarbonCommonConstants.CARBON_TIMESTAMP_FORMAT,
                  CarbonCommonConstants.CARBON_TIMESTAMP_DEFAULT_FORMAT));
          try {
            parser.parse(data);
            return true;
          } catch (ParseException e) {
            return false;
          }
        default:
          return true;
      }
    } catch (NumberFormatException ex) {
      return false;
    }
  }

  /**
   * Below method will be used to convert the data passed to its actual data
   * type
   *
   * @param data           data
   * @param actualDataType actual data type
   * @return actual data after conversion
   */
<<<<<<< HEAD
  public static Object getDataBasedOnDataType(String data, DataType actualDataType) {

    if (null == data || CarbonCommonConstants.MEMBER_DEFAULT_VAL.equals(data)) {
=======
  public static Object normalizeIntAndLongValues(String data, DataType actualDataType) {
    if (null == data) {
>>>>>>> b82a960b
      return null;
    }
    try {
      Object parsedValue = null;
      switch (actualDataType) {
        case INT:
<<<<<<< HEAD
          if (data.isEmpty()) {
            return null;
          }
          return Integer.parseInt(data);
        case SHORT:
          if (data.isEmpty()) {
            return null;
          }
          return Short.parseShort(data);
        case DOUBLE:
          if (data.isEmpty()) {
            return null;
          }
          return Double.parseDouble(data);
        case LONG:
          if (data.isEmpty()) {
            return null;
          }
          return Long.parseLong(data);
        case TIMESTAMP:
          if (data.isEmpty()) {
            return null;
          }
          SimpleDateFormat parser = new SimpleDateFormat(CarbonProperties.getInstance()
              .getProperty(CarbonCommonConstants.CARBON_TIMESTAMP_FORMAT,
                  CarbonCommonConstants.CARBON_TIMESTAMP_DEFAULT_FORMAT));
          Date dateToStr = null;
          try {
            dateToStr = parser.parse(data);
            return dateToStr.getTime() * 1000;
          } catch (ParseException e) {
            LOGGER.error("Cannot convert" + data + " to Time/Long type value" + e.getMessage());
            return null;
          }
        case DECIMAL:
          if (data.isEmpty()) {
            return null;
          }
          java.math.BigDecimal javaDecVal = new java.math.BigDecimal(data);
          scala.math.BigDecimal scalaDecVal = new scala.math.BigDecimal(javaDecVal);
          org.apache.spark.sql.types.Decimal decConverter =
              new org.apache.spark.sql.types.Decimal();
          return decConverter.set(scalaDecVal, 19, 2);
        default:
          return UTF8String.fromString(data);
      }
    } catch (NumberFormatException ex) {
      LOGGER.error("Problem while converting data type" + data);
      return null;
    }

  }

  public static Object getMeasureDataBasedOnDataType(Object data, DataType dataType) {

    if (null == data) {
      return null;
    }
    try {
      switch (dataType) {
        case DOUBLE:
          return data;
        case LONG:
          return data;
        case DECIMAL:
          java.math.BigDecimal javaDecVal = new java.math.BigDecimal(data.toString());
          scala.math.BigDecimal scalaDecVal = new scala.math.BigDecimal(javaDecVal);
          org.apache.spark.sql.types.Decimal decConverter =
              new org.apache.spark.sql.types.Decimal();
          return decConverter.set(scalaDecVal);
=======
          parsedValue = Integer.parseInt(data);
          break;
        case LONG:
          parsedValue = Long.parseLong(data);
          break;
>>>>>>> b82a960b
        default:
          return data;
      }
      if(null != parsedValue) {
        return data;
      }
      return null;
    } catch (NumberFormatException ex) {
      LOGGER.error("Problem while converting data type" + data);
      return null;
    }

  }

  /**
   * This method will parse a given string value corresponding to its data type
   *
   * @param value     value to parse
   * @param dimension dimension to get data type and precision and scale in case of decimal
   *                  data type
   * @return
   */
  public static String normalizeColumnValueForItsDataType(String value, CarbonDimension dimension) {
    try {
      Object parsedValue = null;
      // validation will not be done for timestamp datatype as for timestamp direct dictionary
      // is generated. No dictionary file is created for timestamp datatype column
      switch (dimension.getDataType()) {
        case DECIMAL:
          return parseStringToBigDecimal(value, dimension);
        case INT:
        case LONG:
          parsedValue = normalizeIntAndLongValues(value, dimension.getDataType());
          break;
        case DOUBLE:
          parsedValue = Double.parseDouble(value);
          break;
        default:
          return value;
      }
      if (null != parsedValue) {
        return value;
      }
      return null;
    } catch (Exception e) {
      return null;
    }
  }

  /**
   * This method will parse a value to its datatype if datatype is decimal else will return
   * the value passed
   *
   * @param value     value to be parsed
   * @param dimension
   * @return
   */
  public static String parseValue(String value, CarbonDimension dimension) {
    try {
      switch (dimension.getDataType()) {
        case DECIMAL:
          return parseStringToBigDecimal(value, dimension);
        default:
          return value;
      }
    } catch (Exception e) {
      return null;
    }
  }

  private static String parseStringToBigDecimal(String value, CarbonDimension dimension) {
    BigDecimal bigDecimal = new BigDecimal(value)
        .setScale(dimension.getColumnSchema().getScale(), RoundingMode.HALF_UP);
    BigDecimal normalizedValue =
        normalizeDecimalValue(bigDecimal, dimension.getColumnSchema().getPrecision());
    if (null != normalizedValue) {
      return normalizedValue.toString();
    }
    return null;
  }
}<|MERGE_RESOLUTION|>--- conflicted
+++ resolved
@@ -22,20 +22,18 @@
 import java.math.BigDecimal;
 import java.math.BigInteger;
 import java.math.RoundingMode;
+import java.text.ParseException;
+import java.text.SimpleDateFormat;
+import java.util.Date;
 
 import org.carbondata.common.logging.LogService;
 import org.carbondata.common.logging.LogServiceFactory;
 import org.carbondata.core.carbon.metadata.datatype.DataType;
-import org.carbondata.core.carbon.metadata.schema.table.column.CarbonDimension;
 import org.carbondata.core.carbon.metadata.schema.table.column.CarbonMeasure;
 import org.carbondata.core.constants.CarbonCommonConstants;
-<<<<<<< HEAD
 
 import org.apache.commons.lang.NumberUtils;
 import org.apache.spark.unsafe.types.UTF8String;
-=======
-public final class DataTypeUtil {
->>>>>>> b82a960b
 
 public final class DataTypeUtil {
 
@@ -220,21 +218,14 @@
    * @param actualDataType actual data type
    * @return actual data after conversion
    */
-<<<<<<< HEAD
   public static Object getDataBasedOnDataType(String data, DataType actualDataType) {
 
     if (null == data || CarbonCommonConstants.MEMBER_DEFAULT_VAL.equals(data)) {
-=======
-  public static Object normalizeIntAndLongValues(String data, DataType actualDataType) {
-    if (null == data) {
->>>>>>> b82a960b
-      return null;
-    }
-    try {
-      Object parsedValue = null;
+      return null;
+    }
+    try {
       switch (actualDataType) {
         case INT:
-<<<<<<< HEAD
           if (data.isEmpty()) {
             return null;
           }
@@ -305,25 +296,51 @@
           org.apache.spark.sql.types.Decimal decConverter =
               new org.apache.spark.sql.types.Decimal();
           return decConverter.set(scalaDecVal);
-=======
-          parsedValue = Integer.parseInt(data);
-          break;
-        case LONG:
-          parsedValue = Long.parseLong(data);
-          break;
->>>>>>> b82a960b
         default:
           return data;
       }
-      if(null != parsedValue) {
-        return data;
-      }
-      return null;
     } catch (NumberFormatException ex) {
       LOGGER.error("Problem while converting data type" + data);
       return null;
     }
 
+  }
+
+  /**
+   * This method will parse a given string value corresponding to its datatype
+   *
+   * @param value    value to parse
+   * @param dataType datatype for that value
+   * @return
+   */
+  public static boolean validateColumnValueForItsDataType(String value, DataType dataType) {
+    try {
+      Object parsedValue = null;
+      // validation will not be done for timestamp datatype as for timestamp direct dictionary
+      // is generated. No dictionary file is created for timestamp datatype column
+      switch (dataType) {
+        case DECIMAL:
+          parsedValue = new BigDecimal(value);
+          break;
+        case INT:
+          parsedValue = Integer.parseInt(value);
+          break;
+        case LONG:
+          parsedValue = Long.valueOf(value);
+          break;
+        case DOUBLE:
+          parsedValue = Double.valueOf(value);
+          break;
+        default:
+          return true;
+      }
+      if (null != parsedValue) {
+        return true;
+      }
+      return false;
+    } catch (Exception e) {
+      return false;
+    }
   }
 
   /**
