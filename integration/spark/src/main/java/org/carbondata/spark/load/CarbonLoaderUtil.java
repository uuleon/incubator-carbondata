--- conflicted
+++ resolved
@@ -18,29 +18,11 @@
  */
 package org.carbondata.spark.load;
 
-<<<<<<< HEAD
-import java.io.BufferedWriter;
-import java.io.DataInputStream;
-import java.io.DataOutputStream;
-import java.io.File;
-import java.io.IOException;
-import java.io.OutputStreamWriter;
-=======
 import java.io.*;
 import java.net.InetAddress;
 import java.net.UnknownHostException;
->>>>>>> ad48c4c9
 import java.text.SimpleDateFormat;
-import java.util.ArrayList;
-import java.util.Collections;
-import java.util.Date;
-import java.util.HashMap;
-import java.util.HashSet;
-import java.util.Iterator;
-import java.util.LinkedHashMap;
-import java.util.List;
-import java.util.Map;
-import java.util.Set;
+import java.util.*;
 
 import org.carbondata.common.logging.LogService;
 import org.carbondata.common.logging.LogServiceFactory;
@@ -807,14 +789,8 @@
     return status;
   }
 
-<<<<<<< HEAD
-  public static void writeLoadMetadata(CarbonDataLoadSchema schema,
-      String databaseName, String tableName,
-      List<LoadMetadataDetails> listOfLoadFolderDetails) throws IOException {
-=======
-  public static void writeLoadMetadata(CarbonDataLoadSchema schema, String schemaName,
+  public static void writeLoadMetadata(CarbonDataLoadSchema schema, String databaseName,
       String tableName, List<LoadMetadataDetails> listOfLoadFolderDetails) throws IOException {
->>>>>>> ad48c4c9
     CarbonTablePath carbonTablePath = CarbonStorePath
         .getCarbonTablePath(schema.getCarbonTable().getStorePath(),
             schema.getCarbonTable().getCarbonTableIdentifier());
